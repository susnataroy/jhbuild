# jhbuild - a build script for GNOME 1.x and 2.x
# Copyright (C) 2001-2006  James Henstridge
# Copyright (C) 2007-2008  Frederic Peters
#
#   config.py: configuration file parser
#
# This program is free software; you can redistribute it and/or modify
# it under the terms of the GNU General Public License as published by
# the Free Software Foundation; either version 2 of the License, or
# (at your option) any later version.
#
# This program is distributed in the hope that it will be useful,
# but WITHOUT ANY WARRANTY; without even the implied warranty of
# MERCHANTABILITY or FITNESS FOR A PARTICULAR PURPOSE.  See the
# GNU General Public License for more details.
#
# You should have received a copy of the GNU General Public License
# along with this program; if not, write to the Free Software
# Foundation, Inc., 59 Temple Place, Suite 330, Boston, MA  02111-1307  USA

import os
import sys
import traceback
import types
import logging
import __builtin__

from jhbuild.errors import UsageError, FatalError, CommandError
from jhbuild.utils.cmds import get_output

if sys.platform.startswith('win'):
    # For munging paths for MSYS's benefit
    import jhbuild.utils.subprocess_win32

__all__ = [ 'Config' ]

_defaults_file = os.path.join(os.path.dirname(__file__), 'defaults.jhbuildrc')
_default_jhbuildrc = os.path.join(os.environ['HOME'], '.jhbuildrc')

_known_keys = [ 'moduleset', 'modules', 'skip', 'tags', 'prefix',
                'checkoutroot', 'buildroot', 'autogenargs', 'makeargs',
                'installprog', 'repos', 'branches', 'noxvfb', 'xvfbargs',
                'builddir_pattern', 'module_autogenargs', 'module_makeargs',
                'interact', 'buildscript', 'nonetwork',
                'alwaysautogen', 'nobuild', 'makeclean', 'makecheck', 'module_makecheck',
                'use_lib64', 'tinderbox_outputdir', 'sticky_date',
                'tarballdir', 'pretty_print', 'svn_program', 'makedist',
<<<<<<< HEAD
                'nodinstall', 'debian_checkout_modules', 'build_external_deps',
                'makedistcheck', 'nonotify', 'cvs_program',
=======
                'makedistcheck', 'nonotify', 'notrayicon', 'cvs_program',
>>>>>>> e098dbbb
                'checkout_mode', 'copy_dir', 'module_checkout_mode',
                'build_policy', 'trycheckout', 'min_time',
                'nopoison', 'forcecheck', 'makecheck_advisory',
                'quiet_mode', 'progress_bar', 'module_extra_env',
                'jhbuildbot_master', 'jhbuildbot_slavename', 'jhbuildbot_password',
                'jhbuildbot_svn_commits_box', 'jhbuildbot_slaves_dir',
                'jhbuildbot_dir', 'jhbuildbot_mastercfg',
                'use_local_modulesets', 'ignore_suggests', 'modulesets_dir',
                'mirror_policy', 'module_mirror_policy', 'dvcs_mirror_dir',
                'build_targets',
                ]

env_prepends = {}
def prependpath(envvar, path):
    env_prepends.setdefault(envvar, []).append(path)

def addpath(envvar, path):
    '''Adds a path to an environment variable.'''
    # special case ACLOCAL_FLAGS
    if envvar in [ 'ACLOCAL_FLAGS' ]:
        if sys.platform.startswith('win'):
            path = jhbuild.utils.subprocess_win32.fix_path_for_msys(path)

        envval = os.environ.get(envvar, '-I %s' % path)
        parts = ['-I', path] + envval.split()
        i = 2
        while i < len(parts)-1:
            if parts[i] == '-I':
                # check if "-I parts[i]" comes earlier
                for j in range(0, i-1):
                    if parts[j] == '-I' and parts[j+1] == parts[i+1]:
                        del parts[i:i+2]
                        break
                else:
                    i += 2
            else:
                i += 1
        envval = ' '.join(parts)
    elif envvar in [ 'LDFLAGS', 'CFLAGS', 'CXXFLAGS' ]:
        if sys.platform.startswith('win'):
            path = jhbuild.utils.subprocess_win32.fix_path_for_msys(path)

        envval = os.environ.get(envvar)
        if envval:
            envval = path + ' ' + envval
        else:
            envval = path
    else:
        if envvar == 'PATH':
            # PATH is special cased on Windows to allow execution without
            # sh.exe. The other env vars (like LD_LIBRARY_PATH) don't mean
            # anything to native Windows so they stay in UNIX format, but
            # PATH is kept in Windows format (; seperated, c:/ or c:\ format
            # paths) so native Popen works.
            pathsep = os.pathsep
        else:
            pathsep = ':'
            if sys.platform.startswith('win'):
                path = jhbuild.utils.subprocess_win32.fix_path_for_msys(path)

            if sys.platform.startswith('win') and path[1]==':':
                # Windows: Don't allow c:/ style paths in :-seperated env vars
                # for obvious reasons. /c/ style paths are valid - if a var is
                # seperated by : it will only be of interest to programs inside
                # MSYS anyway.
                path='/'+path[0]+path[2:]

        envval = os.environ.get(envvar, path)
        parts = envval.split(pathsep)
        parts.insert(0, path)
        # remove duplicate entries:
        i = 1
        while i < len(parts):
            if parts[i] in parts[:i]:
                del parts[i]
            elif envvar == 'PYTHONPATH' and parts[i] == "":
                del parts[i]
            else:
                i += 1
        envval = pathsep.join(parts)

    os.environ[envvar] = envval

def parse_relative_time(s):
    m = re.match(r'(\d+) *([smhdw])', s.lower())
    if m:
        coeffs = {'s': 1, 'm': 60, 'h': 3600, 'd': 86400, 'w':7*86400}
        return float(m.group(1)) * coeffs[m.group(2)]
    else:
        raise ValueError(_('unable to parse \'%s\' as relative time.') % s)


class Config:
    _orig_environ = None

    def __init__(self, filename=_default_jhbuildrc):
        self._config = {
            '__file__': _defaults_file,
            'addpath':  addpath,
            'prependpath':  prependpath,
            'include': self.include,
            }

        if not self._orig_environ:
            self.__dict__['_orig_environ'] = os.environ.copy()
            os.environ['UNMANGLED_PATH'] = os.environ.get('PATH', '')

        try:
            SRCDIR
        except NameError:
            # this happens when an old jhbuild script is called
            if os.path.realpath(sys.argv[0]) == os.path.expanduser('~/bin/jhbuild'):
                # if it was installed in ~/bin/, it may be because the new one
                # is installed in ~/.local/bin/jhbuild
                if os.path.exists(os.path.expanduser('~/.local/bin/jhbuild')):
                    logging.warning(
                            _('JHBuild start script has been installed in '
                              '~/.local/bin/jhbuild, you should remove the '
                              'old version that is still in ~/bin/ (or make '
                              'it a symlink to ~/.local/bin/jhbuild'))
            if os.path.exists(os.path.join(sys.path[0], 'jhbuild')):
                # the old start script inserted its source directory in
                # sys.path, use it now to set new variables
                __builtin__.__dict__['SRCDIR'] = sys.path[0]
                __builtin__.__dict__['PKGDATADIR'] = None
                __builtin__.__dict__['DATADIR'] = None
            else:
                raise FatalError(
                    _('Obsolete jhbuild start script, make sure it is removed '
                      'then do run \'make install\''))

        env_prepends.clear()
        try:
            execfile(_defaults_file, self._config)
        except:
            traceback.print_exc()
            raise FatalError(_('could not load config defaults'))
        self._config['__file__'] = filename
        self.filename = filename
        if not os.path.exists(filename):
            raise FatalError(_('could not load config file, %s is missing') % filename)

        self.load()
        self.setup_env()

    def reload(self):
        os.environ = self._orig_environ.copy()
        self.__init__(filename=self._config.get('__file__'))
        self.set_from_cmdline_options(options=None)

    def include(self, filename):
        '''Read configuration variables from a file.'''
        try:
            execfile(filename, self._config)
        except:
            traceback.print_exc()
            raise FatalError(_('Could not include config file (%s)') % filename)

    def load(self):
        config = self._config
        try:
            execfile(self.filename, config)
        except Exception, e:
            if isinstance(e, FatalError):
                # raise FatalErrors back, as it means an error in include()
                # and it will print a traceback, and provide a meaningful
                # message.
                raise e
            traceback.print_exc()
            raise FatalError(_('could not load config file'))

        if not config.get('quiet_mode'):
            unknown_keys = []
            for k in config.keys():
                if k in _known_keys + ['cvsroots', 'svnroots', 'cflags']:
                    continue
                if k[0] == '_':
                    continue
                if type(config[k]) in (types.ModuleType, types.FunctionType, types.MethodType):
                    continue
                unknown_keys.append(k)
            if unknown_keys:
                logging.info(
                        _('unknown keys defined in configuration file: %s') % \
                        ', '.join(unknown_keys))

        # backward compatibility, from the days when jhbuild only
        # supported Gnome.org CVS.
        if config.get('cvsroot'):
            logging.warning(
                    _('the "%s" configuration variable is deprecated, '
                      'you should use "repos[\'gnome.org\']".') % 'cvsroot')
            config['repos'].update({'gnome.org': config['cvsroot']})
        if config.get('cvsroots'):
            logging.warning(
                    _('the "%s" configuration variable is deprecated, '
                      'you should use "repos".') % 'cvsroots')
            config['repos'].update(config['cvsroots'])
        if config.get('svnroots'):
            logging.warning(
                    _('the "%s" configuration variable is deprecated, '
                      'you should use "repos".') % 'svnroots')
            config['repos'].update(config['svnroots'])

        # environment variables
        if config.has_key('cflags') and config['cflags']:
            os.environ['CFLAGS'] = config['cflags']
        if config.get('installprog') and os.path.exists(config['installprog']):
            os.environ['INSTALL'] = config['installprog']

        # copy known config keys to attributes on the instance
        for name in _known_keys:
            setattr(self, name, config[name])

        # default tarballdir to checkoutroot
        if not self.tarballdir: self.tarballdir = self.checkoutroot

        # check possible checkout_mode values
        seen_copy_mode = (self.checkout_mode == 'copy')
        possible_checkout_modes = ('update', 'clobber', 'export', 'copy')
        if self.checkout_mode not in possible_checkout_modes:
            raise FatalError(_('invalid checkout mode'))
        for module, checkout_mode in self.module_checkout_mode.items():
            seen_copy_mode = seen_copy_mode or (checkout_mode == 'copy')
            if checkout_mode not in possible_checkout_modes:
                raise FatalError(_('invalid checkout mode (module: %s)') % module)
        if seen_copy_mode and not self.copy_dir:
            raise FatalError(_('copy mode requires copy_dir to be set'))

        if not os.path.exists(self.modulesets_dir):
            if self.use_local_modulesets:
                logging.warning(
                        _('modulesets directory (%s) not found, '
                          'disabling use_local_modulesets') % self.modulesets_dir)
                self.use_local_modulesets = False
            self.modulesets_dir = None

    def setup_env(self):
        '''set environment variables for using prefix'''

        if not os.path.exists(self.prefix):
            try:
                os.makedirs(self.prefix)
            except:
                raise FatalError(_('install prefix (%s) can not be created') % self.prefix)

        os.environ['UNMANGLED_LD_LIBRARY_PATH'] = os.environ.get('LD_LIBRARY_PATH', '')

        # LD_LIBRARY_PATH
        if self.use_lib64:
            libdir = os.path.join(self.prefix, 'lib64')
        else:
            libdir = os.path.join(self.prefix, 'lib')
        addpath('LD_LIBRARY_PATH', libdir)

        # LDFLAGS and C_INCLUDE_PATH are required for autoconf configure
        # scripts to find modules that do not use pkg-config (such as guile
        # looking for gmp, or wireless-tools for NetworkManager)
        # (see bug #377724 and bug #545018)

        # This path doesn't always get passed to addpath so we fix it here
        if sys.platform.startswith('win'):
            libdir = jhbuild.utils.subprocess_win32.fix_path_for_msys(libdir)
        os.environ['LDFLAGS'] = ('-L%s ' % libdir) + os.environ.get('LDFLAGS', '')

        includedir = os.path.join(self.prefix, 'include')
        addpath('C_INCLUDE_PATH', includedir)
        addpath('CPLUS_INCLUDE_PATH', includedir)

        # On Mac OS X, we use DYLD_FALLBACK_LIBRARY_PATH
        addpath('DYLD_FALLBACK_LIBRARY_PATH', libdir)

        # PATH
        bindir = os.path.join(self.prefix, 'bin')
        addpath('PATH', bindir)

        # MANPATH
        manpathdir = os.path.join(self.prefix, 'share', 'man')
        addpath('MANPATH', manpathdir)

        # PKG_CONFIG_PATH
        if os.environ.get('PKG_CONFIG_PATH') is None:
            # add system pkgconfig lookup-directories by default, as pkg-config
            # usage spread and is now used by libraries that are out of jhbuild
            # realm; this also helps when building a single module with
            # jhbuild.  It is possible to avoid this by setting PKG_CONFIG_PATH
            # to the empty string.
            for dirname in ('share', 'lib', 'lib64'):
                full_name = '/usr/%s/pkgconfig' % dirname
                if os.path.exists(full_name):
                    addpath('PKG_CONFIG_PATH', full_name)
        pkgconfigdatadir = os.path.join(self.prefix, 'share', 'pkgconfig')
        pkgconfigdir = os.path.join(libdir, 'pkgconfig')
        addpath('PKG_CONFIG_PATH', pkgconfigdatadir)
        addpath('PKG_CONFIG_PATH', pkgconfigdir)

        # XDG_DATA_DIRS
        xdgdatadir = os.path.join(self.prefix, 'share')
        addpath('XDG_DATA_DIRS', xdgdatadir)

        # XDG_CONFIG_DIRS
        xdgconfigdir = os.path.join(self.prefix, 'etc', 'xdg')
        addpath('XDG_CONFIG_DIRS', xdgconfigdir)

        # ACLOCAL_FLAGS
        aclocaldir = os.path.join(self.prefix, 'share', 'aclocal')
        if not os.path.exists(aclocaldir):
            try:
                os.makedirs(aclocaldir)
            except:
                raise FatalError(_("Can't create %s directory") % aclocaldir)
        addpath('ACLOCAL_FLAGS', aclocaldir)

        # PERL5LIB
        perl5lib = os.path.join(self.prefix, 'lib', 'perl5')
        addpath('PERL5LIB', perl5lib)

        os.environ['CERTIFIED_GNOMIE'] = 'yes'

        # PYTHONPATH
        # Python inside jhbuild may be different than Python executing jhbuild,
        # so it is executed to get its version number (fallback to local
        # version number should never happen)
        python_bin = os.environ.get('PYTHON', 'python')
        try:
            pythonversion = 'python' + get_output([python_bin, '-c',
                'import sys; print ".".join([str(x) for x in sys.version_info[:2]])'],
                get_stderr = False).strip()
        except CommandError:
            pythonversion = 'python' + str(sys.version_info[0]) + '.' + str(sys.version_info[1])

        # In Python 2.6, site-packages got replaced by dist-packages, get the
        # actual value by asking distutils
        # <http://bugzilla.gnome.org/show_bug.cgi?id=575426>
        try:
            python_packages_dir = get_output([python_bin, 'c',
                'import os, distutils.sysconfig; '\
                'print distutils.sysconfig.get_python_lib(prefix="").split(os.path.sep)[-1]'],
                get_stderr=False).strip()
        except CommandError:
            python_packages_dir = 'site-packages'
            
        if self.use_lib64:
            pythonpath = os.path.join(self.prefix, 'lib64', pythonversion, python_packages_dir)
            addpath('PYTHONPATH', pythonpath)
            if not os.path.exists(pythonpath):
                os.makedirs(pythonpath)

        pythonpath = os.path.join(self.prefix, 'lib', pythonversion, python_packages_dir)
        addpath('PYTHONPATH', pythonpath)
        if not os.path.exists(pythonpath):
            os.makedirs(pythonpath)

        # if there is a Python installed in JHBuild prefix, set it in PYTHON
        # environment variable, so it gets picked up by configure scripts
        # <http://bugzilla.gnome.org/show_bug.cgi?id=560872>
        if os.path.exists(os.path.join(self.prefix, 'bin', 'python')):
            os.environ['PYTHON'] = os.path.join(self.prefix, 'bin', 'python')

        # Mono Prefixes
        os.environ['MONO_PREFIX'] = self.prefix
        os.environ['MONO_GAC_PREFIX'] = self.prefix

        # handle environment prepends ...
        for envvar in env_prepends.keys():
            for path in env_prepends[envvar]:
                addpath(envvar, path)


        # get rid of gdkxft from the env -- it will cause problems.
        if os.environ.has_key('LD_PRELOAD'):
            valarr = os.environ['LD_PRELOAD'].split(' ')
            for x in valarr[:]:
                if x.find('libgdkxft.so') >= 0:
                    valarr.remove(x)
            os.environ['LD_PRELOAD'] = ' '.join(valarr)

        self.update_build_targets()

    def update_build_targets(self):
        # update build targets according to old flags
        if self.makecheck and not 'check' in self.build_targets:
            self.build_targets.insert(0, 'check')
        if self.makeclean and not 'clean' in self.build_targets:
            self.build_targets.insert(0, 'clean')
        if self.nobuild:
            # nobuild actually means "checkout"
            for phase in ('configure', 'build', 'check', 'clean', 'install'):
                if phase in self.build_targets:
                    self.build_targets.remove(phase)
            self.build_targets.append('checkout')
        if self.makedist and not 'dist' in self.build_targets:
            self.build_targets.append('dist')
        if self.makedistcheck and not 'distcheck' in self.build_targets:
            self.build_targets.append('distcheck')

    def set_from_cmdline_options(self, options=None):
        if options is None:
            options = self.cmdline_options
        else:
            self.cmdline_options = options
        if hasattr(options, 'autogen') and options.autogen:
            self.alwaysautogen = True
        if hasattr(options, 'clean') and (
                options.clean and not 'clean' in self.build_targets):
            self.build_targets.insert(0, 'clean')
        if hasattr(options, 'dist') and (
                options.dist and not 'dist' in self.build_targets):
            self.build_targets.append('dist')
        if hasattr(options, 'distcheck') and (
                options.distcheck and not 'distcheck' in self.build_targets):
            self.build_targets.append('distcheck')
        if hasattr(options, 'ignore_suggests') and options.ignore_suggests:
            self.ignore_suggests = True
        if hasattr(options, 'nonetwork') and options.nonetwork:
            self.nonetwork = True
        if hasattr(options, 'skip'):
            for item in options.skip:
                self.skip += item.split(',')
        if hasattr(options, 'tags'):
            for item in options.tags:
                self.tags += item.split(',')
        if hasattr(options, 'sticky_date') and options.sticky_date is not None:
                self.sticky_date = options.sticky_date
        if hasattr(options, 'xvfb') and options.noxvfb is not None:
                self.noxvfb = options.noxvfb
        if hasattr(options, 'trycheckout') and  options.trycheckout:
            self.trycheckout = True
        if hasattr(options, 'nopoison') and options.nopoison:
            self.nopoison = True
        if hasattr(options, 'quiet') and options.quiet:
            self.quiet_mode = True
        if hasattr(options, 'force_policy') and options.force_policy:
            self.build_policy = 'all'
        if hasattr(options, 'min_age') and options.min_age:
            try:
                self.min_time = time.time() - parse_relative_time(options.min_age)
            except ValueError:
                raise FatalError(_('Failed to parse relative time'))


    def __setattr__(self, k, v):
        '''Override __setattr__ for additional checks on some options.'''
        if k == 'quiet_mode' and v:
            try:
                import curses
            except ImportError:
                logging.warning(
                        _('quiet mode has been disabled because the Python curses module is missing.'))
                v = False

        self.__dict__[k] = v
<|MERGE_RESOLUTION|>--- conflicted
+++ resolved
@@ -45,12 +45,8 @@
                 'alwaysautogen', 'nobuild', 'makeclean', 'makecheck', 'module_makecheck',
                 'use_lib64', 'tinderbox_outputdir', 'sticky_date',
                 'tarballdir', 'pretty_print', 'svn_program', 'makedist',
-<<<<<<< HEAD
                 'nodinstall', 'debian_checkout_modules', 'build_external_deps',
-                'makedistcheck', 'nonotify', 'cvs_program',
-=======
                 'makedistcheck', 'nonotify', 'notrayicon', 'cvs_program',
->>>>>>> e098dbbb
                 'checkout_mode', 'copy_dir', 'module_checkout_mode',
                 'build_policy', 'trycheckout', 'min_time',
                 'nopoison', 'forcecheck', 'makecheck_advisory',
