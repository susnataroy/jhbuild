--- conflicted
+++ resolved
@@ -950,16 +950,10 @@
     </suggests>
   </autotools>
 
-<<<<<<< HEAD
-  <tarball id="libchamplain" version="0.3.3">
-    <source href="http://download.gnome.org/sources/libchamplain/0.3/libchamplain-0.3.3.tar.bz2"
-            md5sum="af2cf557bfe5fb5cc6ce6f16e6cf7358" size="442219"/>
-=======
   <tarball id="libchamplain" version="0.3.0">
     <source href="http://libchamplain.pierlux.com/release/0.3.0/libchamplain-0.3.0.tar.gz"
             hash="sha256:0e6b849482cd6616c659e8982abc3adfa6eb14e9e0ba6014438fc5d5650f171c"
             md5sum="db410c9b7698180e584f40d9a326dba4" size="550418"/>
->>>>>>> 93e6091b
     <dependencies>
       <dep package="glib"/>
       <dep package="clutter"/>
